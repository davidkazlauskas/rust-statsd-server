--- conflicted
+++ resolved
@@ -261,22 +261,6 @@
     }
 
     #[test]
-<<<<<<< HEAD
-=======
-    fn test_modify_gauge_metric() {
-        let mut buckets = Buckets::new(0., true);
-        let metric_a = Metric::new("some.metric", 111.5, MetricKind::Gauge);
-        let metric_b = Metric::new("some.metric", -11.5, MetricKind::GaugeDelta);
-        let metric_c = Metric::new("some.metric", 20.0, MetricKind::GaugeDelta);
-        buckets.add(&metric_a);
-        buckets.add(&metric_b);
-        assert_eq!(Some(&100.0), buckets.gauges.get("some.metric"));
-        buckets.add(&metric_c);
-        assert_eq!(Some(&120.0), buckets.gauges.get("some.metric"));
-    }
-
-    #[test]
->>>>>>> 13006141
     fn test_add_timer_metric() {
         let mut buckets = Buckets::new(0., true);
         let metric = Metric::new("some.metric", 11.5, MetricKind::Timer);
